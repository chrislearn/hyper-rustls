--- conflicted
+++ resolved
@@ -18,15 +18,6 @@
 rustls-native-certs = { version = "0.6", optional = true }
 rustls = { version = "0.21.0", default-features = false }
 tokio = "1.0"
-<<<<<<< HEAD
-tokio-rustls = { version = "0.23", default-features = false }
-webpki-roots = { version = "0.22", optional = true }
-tower-service = "0.3.2"
-
-[dev-dependencies]
-futures-util = { version = "0.3.1", default-features = false }
-hyper = { git = "https://github.com/hyperium/hyper.git", default-features = false, features = ["client", "server"] }
-=======
 tokio-rustls = { version = "0.24.0", default-features = false }
 webpki-roots = { version = "0.23", optional = true }
 
@@ -34,7 +25,6 @@
 futures-util = { version = "0.3.1", default-features = false }
 hyper = { version = "0.14", features = ["full"] }
 rustls = { version = "0.21.0", default-features = false, features = ["tls12"] }
->>>>>>> 30e2bd67
 rustls-pemfile = "1.0.0"
 tokio = { version = "1.0", features = ["io-std", "macros", "net", "rt-multi-thread"] }
 
